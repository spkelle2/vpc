--- conflicted
+++ resolved
@@ -322,13 +322,12 @@
 } /* default constructor */
 
 VPCEventHandler::VPCEventHandler(PartialBBDisjunction* const disj,
-    const int maxNumLeafNodes, const double maxTime, const bool keepPrunedNodes) :
+    const int maxNumLeafNodes, const double maxTime) :
     CbcEventHandler() {
   initialize(NULL);
   this->owner = disj;
   this->maxNumLeafNodes_ = maxNumLeafNodes;
   this->maxTime_ = maxTime;
-  this->keepPrunedNodes_ = keepPrunedNodes;
 } /* VPCEventHandler-specific constructor */
 
 VPCEventHandler::VPCEventHandler (const VPCEventHandler & rhs) : CbcEventHandler(rhs) {
@@ -453,10 +452,7 @@
 
     // Save the nodes currently on the tree so we can figure out the parent easily
     numNodesOnTree_ = model_->tree()->size();
-    numLeafNodes_ =
-      (this->owner->params.get(intParam::PARTIAL_BB_KEEP_PRUNED_NODES) == 0) ?
-        isIntegerSolutionFound() : // the best integer feasible solution should be a leaf
-        pruned_stats_.size();
+    numLeafNodes_ = isIntegerSolutionFound(); // the best integer feasible solution should be a leaf
     for (int i = 0; i < numNodesOnTree_; i++) {
       numLeafNodes_ += model_->tree()->nodePointer(i)->nodeInfo()->numberBranchesLeft();
     }
@@ -472,16 +468,9 @@
     // Check if we are done
     if (numLeafNodes_ >= maxNumLeafNodes_ || model_->getCurrentSeconds() >= maxTime_) {
       // Save information
-<<<<<<< HEAD
-      const int status = owner->params.get(SAVE_FULL_TREE) ?
+      const int status = owner->params.get(PARTIAL_BB_KEEP_PRUNED_NODES) ?
           saveInformationWithPrunes() : saveInformation();
 
-=======
-      const int status =
-        (this->owner->params.get(intParam::PARTIAL_BB_KEEP_PRUNED_NODES) == 0) ?
-        saveInformation() :
-        saveInformationFromStats();
->>>>>>> 44933633
       if (status == 0) {
 #ifdef TRACE
       printf(
@@ -1060,7 +1049,6 @@
     this->maxNumLeafNodes_ = source->maxNumLeafNodes_;
     this->numCuts_ = source->numCuts_;
     this->maxTime_ = source->maxTime_;
-    this->keepPrunedNodes_ = source->keepPrunedNodes_;
     this->numNodesOnTree_ = source->numNodesOnTree_;
     this->numLeafNodes_ = source->numLeafNodes_;
     this->numNodes_ = source->numNodes_;
@@ -1087,7 +1075,6 @@
     this->maxNumLeafNodes_ = 0;
     this->numCuts_ = 0;
     this->maxTime_ = 0;
-    this->keepPrunedNodes_ = false;
     this->numNodesOnTree_ = 0;
     this->numLeafNodes_ = 0;
     this->numNodes_ = 0;
@@ -1112,7 +1099,6 @@
   }
 } /* initialize */
 
-<<<<<<< HEAD
 
 /**
  * Update the dual bound of the disjunction if the term worsens it
@@ -1160,136 +1146,38 @@
     std::vector<std::vector<double> >& commonTermCoeff,
     std::vector<double>& commonTermRHS) {
   bool isFeasible = false;
-=======
-/**
- * @return Returns index of the term in the #owner->terms_ vector if the
- *  disjunctive term was set up successfully.
-*/
-int VPCEventHandler::setupDisjunctiveTermFromStats(
-    const int orig_node_id, ///< node id in #stats_ vector
-    const int branching_variable, ///< variable that we branch on to get to term
-    const int branching_way, ///< direction of branching (0 = down, 1 = up)
-    const double branching_value, ///< value that branching variable's bound is set to
-    const int parent_num_changed_bounds,
-    const std::vector<std::vector<int> >& parentTermIndices,
-    const std::vector<std::vector<double> >& parentTermCoeff,
-    const std::vector<double>& parentTermRHS,
-    SolverInterface* const tmpSolver ///< solver to use to get objective value + basis
-) {
->>>>>>> 44933633
   const int ind[] = {branching_variable};
   const double coeff[] = {(branching_way <= 0) ? -1. : 1.};
   const double rhs = coeff[0] * branching_value;
-  Disjunction::setCgsName(this->owner->name, 1, ind, coeff, rhs);
-  if (parent_num_changed_bounds > 0) {
-    Disjunction::setCgsName(this->owner->name, parent_num_changed_bounds,
-        parentTermIndices, parentTermCoeff, parentTermRHS, true);
-  }
-
-  const bool USE_SOLVER_BASIS = tmpSolver != NULL && checkSolverOptimality(tmpSolver, true);
-
-  DisjunctiveTerm term;
-  if (USE_SOLVER_BASIS) {
-#ifdef USE_COIN
+  const int orig_node_id = stats_[node_id].orig_id;
+
+  SolverInterface* tmpSolver = dynamic_cast<SolverInterface*>(tmpSolverBase->clone());
+  if (branching_way <= 0)
+    tmpSolver->setColUpper(branching_variable, branching_value);
+  else
+    tmpSolver->setColLower(branching_variable, branching_value);
+  //tmpSolver->addRow(1, ind, coeff, rhs, tmpSolver->getInfinity());
+  tmpSolver->resolve();
+  if (checkSolverOptimality(tmpSolver, true)) {
     enableFactorization(tmpSolver, owner->params.get(doubleParam::EPS)); // this may change the solution slightly
+    this->owner->num_terms++;
+    Disjunction::setCgsName(this->owner->name, 1, ind, coeff, rhs);
+    if (curr_num_changed_bounds > 0)
+      Disjunction::setCgsName(this->owner->name, curr_num_changed_bounds,
+          commonTermIndices, commonTermCoeff, commonTermRHS, true);
+    DisjunctiveTerm term;
     term.basis = dynamic_cast<CoinWarmStartBasis*>(tmpSolver->getWarmStart());
-#endif
     term.obj = tmpSolver->getObjValue();
-    term.is_feasible = true;
-  } else {
-    term.obj = stats_[orig_node_id].obj; // will be inaccurate
-    term.basis = NULL;
-  }
-  
-  // Updated variables changed at parent, if parent having orig_node_id is not root (those changes are in common_changed_var)
-  if (orig_node_id != 0) {
     term.changed_var = stats_[orig_node_id].changed_var;
+    term.changed_var.push_back(branching_variable);
     term.changed_bound = stats_[orig_node_id].changed_bound;
+    term.changed_bound.push_back(branching_way == 1 ? 0 : 1);
     term.changed_value = stats_[orig_node_id].changed_value;
-  }
-  term.changed_var.push_back(branching_variable);
-  term.changed_bound.push_back(branching_way == 1 ? 0 : 1);
-  term.changed_value.push_back(branching_value);
-  owner->terms.push_back(term);
-  this->owner->num_terms++;
-
-  return owner->terms.size() - 1;
-} /* setupDisjunctiveTermFromStats */
-
-bool VPCEventHandler::setupDisjunctiveTerm(
-    const int orig_node_id, ///< node id in #stats_ vector
-    const int branching_variable, ///< variable that we branch on to get to term
-    const int branching_way, ///< direction of branching (0 = down, 1 = up)
-    const double branching_value, ///< value that branching variable's bound is set to
-    const int parent_num_changed_bounds,
-    const std::vector<std::vector<int> >& parentTermIndices,
-    const std::vector<std::vector<double> >& parentTermCoeff,
-    const std::vector<double>& parentTermRHS,
-    const SolverInterface* const tmpSolverBase ///< solver of parent node (if available)
-) {
-  SolverInterface* tmpSolver = NULL;
-  
-  if (tmpSolverBase) {
-    tmpSolver = dynamic_cast<SolverInterface*>(tmpSolverBase->clone());
-    if (branching_way <= 0)
-      tmpSolver->setColUpper(branching_variable, branching_value);
-    else
-      tmpSolver->setColLower(branching_variable, branching_value);
-    //tmpSolver->addRow(1, ind, coeff, rhs, tmpSolver->getInfinity());
-    tmpSolver->resolve();
-  }
-  const bool isFeasible = tmpSolver != NULL && checkSolverOptimality(tmpSolver, true);
-
-  if (isFeasible || this->keepPrunedNodes_) {
-    const int term_ind = setupDisjunctiveTermFromStats(orig_node_id, branching_variable,
-        branching_way, branching_value, parent_num_changed_bounds,
-        parentTermIndices, parentTermCoeff, parentTermRHS,
-        isFeasible ? tmpSolver : NULL);
-
-    if (term_ind < 0) {
-      // Return error that term could not be set up
-      error_msg(errorstring,
-          "Term was not correctly set up for node %d with branching variable %d, branching way %d, and branching value %f.\n",
-          orig_node_id, branching_variable, branching_way, branching_value);
-      writeErrorToLog(errorstring, owner->params.logfile);
-      exit(1);
-    }
-        
-    DisjunctiveTerm& term = owner->terms[term_ind];
-
-<<<<<<< HEAD
+    term.changed_value.push_back(branching_value);
+    owner->terms.push_back(term);
+    isFeasible = true;
+
     updateDualBound(orig_node_id, term);
-=======
-    // Update the root node information
-    // First, identify if this node is on the down or up part of the root split
-    // curr_stats[0].way tells us which is the first child of the root node
-    // The other node with 0 as a parent is therefore the second child
-    bool is_down = false, is_up = false;
-    int curr_id = orig_node_id;
-    const int way = stats_[0].way;
-    while (!is_down && !is_up) {
-      if (stats_[curr_id].parent_id == -1) {
-        if (curr_id == 0) { // check if this is the first child of the root
-          if (way <= 0)
-            is_down = true;
-          else
-            is_up = true;
-        } else { // if not the first child, then it is the second child
-          if (way <= 0)
-            is_up = true;
-          else
-            is_down = true;
-        }
-      } else {
-        curr_id = stats_[curr_id].parent_id;
-      }
-    }
-    // Now update the bound if possible
-    double& bound = is_down ? this->owner->root.boundD : this->owner->root.boundU;
-    if (lessThanVal(term.obj, bound)) {
-      bound = term.obj;
-    }
->>>>>>> 44933633
   } else {
     this->numLeafNodes_--;
   }
@@ -1484,76 +1372,10 @@
       }
     }
 
-<<<<<<< HEAD
     // Set the parent node warm start and make sure we're kosher
     // start from the root node LP relaxation optimal basis to speed things up
-    setWarmStart(tmpSolverBase, parent_basis, tmp_ind, node_id, curr_num_changed_bounds,
-                 commonTermIndices, commonTermCoeff, commonTermRHS);
-=======
-    // Set the parent node warm start
-    if (!(tmpSolverBase->setWarmStart(parent_basis))) {
-      error_msg(errorstring,
-          "Warm start information not accepted for parent node %d.\n", tmp_ind);
-      writeErrorToLog(errorstring, owner->params.logfile);
-      exit(1);
-    }
-
-    // Resolve
-#ifdef TRACE
-    printf("\n## Solving for parent node %d/%d. ##\n", tmp_ind + 1, numNodesOnTree_);
-#endif
-    tmpSolverBase->resolve();
-    if (!checkSolverOptimality(tmpSolverBase, false)) {
-      error_msg(errorstring, "Solver not proven optimal for node %d.\n",
-          node_id);
-      writeErrorToLog(errorstring, owner->params.logfile);
-      exit(1);
-    }
-    // Sometimes we run into a few issues getting the "right" value
-    double ratio = tmpSolverBase->getObjValue() / stats_[node_id].obj;
-    if (ratio < 1.) {
-      ratio = 1. / ratio;
-    }
-    if (greaterThanVal(ratio, 1.03)) {
-      tmpSolverBase->resolve();
-      ratio = tmpSolverBase->getObjValue() / stats_[node_id].obj;
-      if (ratio < 1.) {
-        ratio = 1. / ratio;
-      }
-    }
-
-#ifdef TRACE
-    double curr_nb_obj_val = tmpSolverBase->getObjValue() - originalSolver_->getObjValue();
-    printf("DEBUG: Node: %d .......... Obj val: %.3f .......... NB obj val: %.3f\n", node_id,
-        tmpSolverBase->getObjValue(), curr_nb_obj_val);
-    printNodeStatistics(stats_[node_id], true);
-#endif
-    if (!isVal(tmpSolverBase->getObjValue(), stats_[node_id].obj,
-        owner->params.get(doubleConst::DIFFEPS))) {
-#ifdef TRACE
-      std::string commonName;
-      Disjunction::setCgsName(commonName, parent_num_changed_bounds, parentTermIndices,
-          parentTermCoeff, parentTermRHS, false);
-      printf("Bounds changed: %s.\n", commonName.c_str());
-#endif
-      // Allow it to be up to 3% off without causing an error
-      if (greaterThanVal(ratio, 1.03)) {
-        error_msg(errorstring,
-            "Objective at parent node %d/%d (node id %d) is incorrect. During BB, it was %s, now it is %s.\n",
-            tmp_ind + 1, this->numNodesOnTree_, node_id,
-            stringValue(stats_[node_id].obj, "%1.3f").c_str(),
-            stringValue(tmpSolverBase->getObjValue(), "%1.3f").c_str());
-        writeErrorToLog(errorstring, owner->params.logfile);
-        exit(1);
-      } else {
-        warning_msg(warnstring,
-            "Objective at parent node %d/%d (node id %d) is somewhat incorrect. During BB, it was %s, now it is %s.\n",
-            tmp_ind + 1, this->numNodesOnTree_, node_id,
-            stringValue(stats_[node_id].obj, "%1.3f").c_str(),
-            stringValue(tmpSolverBase->getObjValue(), "%1.3f").c_str());
-      }
-    } // check that the parent node objective matches
->>>>>>> 44933633
+    setWarmStart(tmpSolverBase, parent_basis, tmp_ind, node_id, parent_num_changed_bounds,
+                 parentTermIndices, parentTermCoeff, parentTermRHS);
 
     // Now we check the branch or branches left for this node
     bool hasFeasibleChild = false;
@@ -1566,9 +1388,9 @@
     printf("\n## Solving first child of parent %d/%d for term %d. ##\n",
         tmp_ind + 1, this->numNodesOnTree_, this->owner->num_terms);
 #endif
-    hasFeasibleChild = setupDisjunctiveTerm(orig_node_id,
-        branching_variable, branching_way, branching_value, parent_num_changed_bounds,
-        parentTermIndices, parentTermCoeff, parentTermRHS, tmpSolverBase);
+    hasFeasibleChild = setupDisjunctiveTerm(node_id, branching_variable,
+        branching_way, branching_value, tmpSolverBase, parent_num_changed_bounds,
+        parentTermIndices, parentTermCoeff, parentTermRHS);
 
     // Check if we exit early
     if (!hitTimeLimit && !hitHardNodeLimit 
@@ -1584,9 +1406,9 @@
       branching_way = (stats_[node_id].way <= 0) ? 1 : 0;
       branching_value =
           (branching_way <= 0) ? branching_value - 1 : branching_value + 1;
-      const bool childIsFeasible = setupDisjunctiveTerm(orig_node_id,
-              branching_variable, branching_way, branching_value, parent_num_changed_bounds,
-              parentTermIndices, parentTermCoeff, parentTermRHS, tmpSolverBase);
+      const bool childIsFeasible = setupDisjunctiveTerm(node_id, branching_variable, branching_way,
+              branching_value, tmpSolverBase, parent_num_changed_bounds,
+              parentTermIndices, parentTermCoeff, parentTermRHS);
       hasFeasibleChild = hasFeasibleChild || childIsFeasible;
     } // end second branch computation
 
@@ -1623,7 +1445,6 @@
 } /* saveInformation */
 
 /**
-<<<<<<< HEAD
  * @details reorder the branching decisions leading to each node in the tree in
  * the order that they occurred
  */
@@ -1920,22 +1741,11 @@
   int status = 0;
   const bool hitTimeLimit = model_->getCurrentSeconds() >= maxTime_;
   const bool hitHardNodeLimit = false;
-=======
- * Save all relevant information before it gets deleted by BB finishing
- *
- * @return status: 0 if everything is okay, otherwise 1 (e.g., if all but one of the terms is infeasible)
- */
-int VPCEventHandler::saveInformationFromStats() {
-  int status = 0;
-  // const bool hitTimeLimit = model_->getCurrentSeconds() >= maxTime_;
-  // const bool hitHardNodeLimit = false;
->>>>>>> 44933633
   //const bool hitHardNodeLimit = model_->getNodeCount2() > maxNumLeafNodes_ * 10;
 
   clearInformation();
   this->owner->data.num_nodes_on_tree = this->getNumNodesOnTree();
   this->owner->data.num_partial_bb_nodes = model_->getNodeCount(); // save number of nodes looked at
-<<<<<<< HEAD
   this->owner->data.num_pruned_nodes = this->getPrunedStatsVector().size() - this->isIntegerSolutionFound();
   this->owner->data.num_fixed_vars = model_->strongInfo()[1]; // number fixed during b&b
 
@@ -1948,6 +1758,7 @@
     common_bound = this->stats_[0].changed_bound;
     common_value = this->stats_[0].changed_value;
     common_var = this->stats_[0].changed_var;
+    this->owner->root_obj = this->stats_[0].obj;
     this->owner->root.var = this->stats_[0].variable;
     this->owner->root.val = this->stats_[0].value;
   }
@@ -2034,36 +1845,10 @@
     setLPSolverParameters(tmpSolverBase, owner->params.get(VERBOSITY), owner->params.get(TIMELIMIT));
 
     // get this node's (the parent of disjunctive term/s about to be made) final basis
-=======
-  this->owner->data.num_pruned_nodes = this->getPrunedStatsVector().size();
-  this->owner->data.num_fixed_vars = model_->strongInfo()[1]; // number fixed during b&b
-
-  const std::vector<NodeStatistics>& stats = this->getStatsVector();
-  const std::vector<NodeStatistics>& pruned_stats = this->getPrunedStatsVector();
-  // const int numLeafNodes = 2 * this->getNumNodesOnTree() + pruned_stats.size();
-
-  // Save variables with bounds that were changed at the root
-  const int num_stats = stats.size();
-  if (num_stats > 0) {
-    this->owner->common_changed_bound = stats[0].changed_bound;
-    this->owner->common_changed_value = stats[0].changed_value;
-    this->owner->common_changed_var = stats[0].changed_var;
-    this->owner->root.var = stats[0].variable;
-    this->owner->root.val = stats[0].value;
-  }
-
-  // Add the leaf nodes that have not already been pruned
-  // For each node on the tree, add a term for the two branches
-  // Set up original basis including bounds changed at root
-  CoinWarmStartBasis* original_basis = dynamic_cast<CoinWarmStartBasis*>(originalSolver_->getWarmStart());
-  const int numActiveNodes = this->getNumNodesOnTree();
-  for (int tmp_ind = 0; tmp_ind < numActiveNodes; tmp_ind++) {
->>>>>>> 44933633
     CoinWarmStartBasis* parent_basis = dynamic_cast<CoinWarmStartBasis*>(original_basis->clone());
     CbcNode* node = model_->tree()->nodePointer(tmp_ind);
     CbcNodeInfo* nodeInfo = node->nodeInfo();
     nodeInfo->buildRowBasis(*parent_basis);
-<<<<<<< HEAD
     finalNodeIndices_.push_back(stats_[nodeInfo->nodeNumber()].id);
 
     // orig_node_id is node's id the first time we saw it (this differs from
@@ -2279,118 +2064,3 @@
     } // find a sibling for each term
   }
 }
-=======
-    finalNodeIndices_.push_back(stats[nodeInfo->nodeNumber()].id);
-
-    const int i = this->getNodeIndex(tmp_ind);
-    const int node_id = stats[i].id;
-    const int orig_node_id = stats[node_id].orig_id;
-    const int branching_index = stats[node_id].branch_index;
-    const int branching_variable = stats[node_id].variable;
-    const int init_branching_way = (stats[orig_node_id].way == 1);
-    const double init_branching_value = (init_branching_way <= 0) ? stats[orig_node_id].ub : stats[orig_node_id].lb;
-
-    SolverInterface* tmpSolverBase =
-        dynamic_cast<SolverInterface*>(originalSolver_->clone());
-    setLPSolverParameters(tmpSolverBase, owner->params.get(VERBOSITY), owner->params.get(TIMELIMIT));
-//    tmpSolverBase->disableFactorization(); // seg fault
-
-    // Change bounds in the solver
-    // First the root node bounds
-    const int init_num_changed_bounds = this->owner->common_changed_var.size();
-    for (int i = 0; i < init_num_changed_bounds; i++) {
-      const int col = this->owner->common_changed_var[i];
-      const double val = this->owner->common_changed_value[i];
-      if (this->owner->common_changed_bound[i] <= 0) {
-        tmpSolverBase->setColLower(col, val);
-      } else {
-        tmpSolverBase->setColUpper(col, val);
-      }
-    }
-
-    // Collect and apply the parent changed node bounds
-    const int parent_num_changed_bounds =
-        (orig_node_id == 0) ? 0 : stats_[orig_node_id].changed_var.size();
-    std::vector < std::vector<int> > parentTermIndices(parent_num_changed_bounds);
-    std::vector < std::vector<double> > parentTermCoeff(parent_num_changed_bounds);
-    std::vector<double> parentTermRHS(parent_num_changed_bounds);
-    for (int i = 0; i < parent_num_changed_bounds; i++) {
-      const int col = stats_[orig_node_id].changed_var[i];
-      const double coeff = (stats_[orig_node_id].changed_bound[i] <= 0) ? 1. : -1.;
-      const double val = stats_[orig_node_id].changed_value[i];
-      parentTermIndices[i].resize(1, col);
-      parentTermCoeff[i].resize(1, coeff);
-      parentTermRHS[i] = coeff * val;
-      if (stats_[orig_node_id].changed_bound[i] <= 0) {
-        tmpSolverBase->setColLower(col, val);
-      } else {
-        tmpSolverBase->setColUpper(col, val);
-      }
-    }
-
-    // Set the parent node warm start
-    if (!(tmpSolverBase->setWarmStart(parent_basis))) {
-      error_msg(errorstring,
-          "Warm start information not accepted for parent node %d.\n", tmp_ind);
-      writeErrorToLog(errorstring, owner->params.logfile);
-      exit(1);
-    }
-
-    for (int b = branching_index; b < 2; b++) {
-      const int branching_way = (b == 0) ? init_branching_way : 1 - init_branching_way;
-      const double branching_value = 
-          (b == 0) 
-              ? init_branching_value 
-              : ((branching_way <= 0) ? init_branching_value - 1 : init_branching_value + 1);
-      
-      setupDisjunctiveTerm(orig_node_id,
-          branching_variable, branching_way, branching_value, parent_num_changed_bounds,
-          parentTermIndices, parentTermCoeff, parentTermRHS, tmpSolverBase);
-    } // loop over branching ways
-
-    if (parent_basis != NULL) {
-      delete parent_basis;
-      parent_basis = NULL;
-    }
-  } // loop over active nodes
-
-  // Add the pruned nodes
-  // For each pruned node, to get the changes to arrive at the node, 
-  // we retrieve the parent node and then branch using the parent's info
-  // 2023-05-14 amk: we might not be able to compute basis since parent may be gone
-  for (int tmp_ind = 0; tmp_ind < (int) pruned_stats.size(); tmp_ind++) {
-    const int parent_id = pruned_stats[tmp_ind].parent_id;
-    const int node_id = parent_id;
-    const int orig_node_id = stats[node_id].orig_id;
-    const int branching_variable = stats[node_id].variable;
-    const int branching_way = (stats[node_id].way == 1);
-    const double branching_value = (branching_way <= 0) ? stats[node_id].ub : stats[node_id].lb;
-
-    // Collect the parent changed node bounds
-    const int parent_num_changed_bounds =
-        (orig_node_id == 0) ? 0 : stats_[orig_node_id].changed_var.size();
-    std::vector < std::vector<int> > parentTermIndices(parent_num_changed_bounds);
-    std::vector < std::vector<double> > parentTermCoeff(parent_num_changed_bounds);
-    std::vector<double> parentTermRHS(parent_num_changed_bounds);
-    for (int i = 0; i < parent_num_changed_bounds; i++) {
-      const int col = stats_[orig_node_id].changed_var[i];
-      const double coeff = (stats_[orig_node_id].changed_bound[i] <= 0) ? 1. : -1.;
-      const double val = stats_[orig_node_id].changed_value[i];
-      parentTermIndices[i].resize(1, col);
-      parentTermCoeff[i].resize(1, coeff);
-      parentTermRHS[i] = coeff * val;
-    }
-
-    setupDisjunctiveTerm(orig_node_id,
-        branching_variable, branching_way, branching_value, parent_num_changed_bounds,
-        parentTermIndices, parentTermCoeff, parentTermRHS, NULL);
-  } // loop over pruned nodes
-
-  if (original_basis != NULL) {
-    delete original_basis;
-    original_basis = NULL;
-  }
-
-  return status;
-} /* saveInformationFromStats */  
->>>>>>> 44933633
