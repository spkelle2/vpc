--- conflicted
+++ resolved
@@ -99,7 +99,7 @@
   VPCEventHandler();
   /** @brief VPC special constructors */
   VPCEventHandler(PartialBBDisjunction* const disj, const int maxNumLeafNodes,
-      const double maxTime, const bool keepPrunedNodes = false);
+      const double maxTime);
   /// @brief Constructor with pointer to model (redundant as setEventHandler does)
   VPCEventHandler(CbcModel* model);
   /** Destructor */
@@ -175,7 +175,6 @@
   int maxNumLeafNodes_; ///< stop when we reach this many leaf nodes
   int numCuts_; ///< number of cuts generated
   double maxTime_; ///< maximum allowable time
-  bool keepPrunedNodes_; ///< add terms for pruned nodes?
 
   ///@{
   /// @name Things that will be saved at the end
@@ -213,28 +212,17 @@
   /// @brief Copy our stuff
   void initialize(const VPCEventHandler* const rhs);
 
-<<<<<<< HEAD
   /// @brief Update the dual bound of the disjunction if the term worsens it
   void updateDualBound(const int orig_node_id, const DisjunctiveTerm& term);
-=======
-  /// @brief Save disjunctive term using only stats vector, without solving for it
-  int setupDisjunctiveTermFromStats(const int orig_node_id,
-      const int branching_variable, const int branching_way,
-      const double branching_value, const int parent_num_changed_bounds,
-      const std::vector<std::vector<int> >& parentTermIndices,
-      const std::vector<std::vector<double> >& parentTermCoeff,
-      const std::vector<double>& parentTermRHS,
-      SolverInterface* const tmpSolver);
->>>>>>> 44933633
 
   /// @brief Solve for a disjunctive term
-  bool setupDisjunctiveTerm(const int orig_node_id,
-      const int branching_variable, const int branching_way,
-      const double branching_value, const int parent_num_changed_bounds,
-      const std::vector<std::vector<int> >& parentTermIndices,
-      const std::vector<std::vector<double> >& parentTermCoeff,
-      const std::vector<double>& parentTermRHS,
-      const SolverInterface* const tmpSolverBase);
+  bool setupDisjunctiveTerm(const int node_id, const int branching_variable,
+      const int branching_way, const double branching_value,
+      const SolverInterface* const tmpSolverBase,
+      const int curr_num_changed_bounds,
+      std::vector<std::vector<int> >& commonTermIndices,
+      std::vector<std::vector<double> >& commonTermCoeff,
+      std::vector<double>& commonTermRHS);
 
   /// @brief Set the warm start information for the parent node
   void setWarmStart(SolverInterface* tmpSolverBase, CoinWarmStartBasis* parent_basis,
@@ -249,7 +237,6 @@
   /// @brief Save node information before we reach endSearch_
   int saveInformation();
 
-<<<<<<< HEAD
   /// @brief reorder the branching decisions leading to each node in the tree in the order that they occurred
   void sortBranchingDecisions(const int node_id);
 
@@ -280,11 +267,6 @@
 
   /// @brief check if the disjunction represents the leaves of a full binary tree
   bool isFullBinaryTree();
-
-=======
-  /// @brief Save node information using only #stats_ and #pruned_stats_ vectors
-  int saveInformationFromStats();
->>>>>>> 44933633
   //@}
 };
 /* VPCEventHandler definition */
